"""
This module provides an interface to interact with AI models.
It leverages the OpenAI GPT models and allows for integration with Azure-based instances of the same.
The AI class encapsulates the chat functionalities, allowing to start, advance, and manage a conversation with the model.

Key Features:
- Integration with Azure-based OpenAI instances through the LangChain AzureChatOpenAI class.
- Token usage logging to monitor the number of tokens consumed during a conversation.
- Seamless fallback to default models in case the desired model is unavailable.
- Serialization and deserialization of chat messages for easier transmission and storage.

Classes:
- AI: Main class providing chat functionalities.

Dependencies:
- langchain: For chat models and message schemas.
- openai: For the core GPT models interaction.
- backoff: For handling rate limits and retries.
- typing: For type hints.

For more specific details, refer to the docstrings within each class and function.
"""

from __future__ import annotations

import json
import logging
import os

from typing import List, Optional, Union

import backoff
import openai

from gpt_engineer.core.token_usage import TokenUsageLog

from langchain.callbacks.streaming_stdout import StreamingStdOutCallbackHandler
from langchain.chat_models import AzureChatOpenAI, ChatOpenAI
from langchain.chat_models.base import BaseChatModel
from langchain.schema import (
    AIMessage,
    HumanMessage,
    SystemMessage,
    messages_from_dict,
    messages_to_dict,
)

# Type hint for a chat message
Message = Union[AIMessage, HumanMessage, SystemMessage]

# Set up logging
logger = logging.getLogger(__name__)


class AI:
    """
    A class to interface with a language model for chat-based interactions.

    This class provides methods to initiate and maintain conversations using
    a specified language model. It handles token counting, message creation,
    serialization and deserialization of chat messages, and interfaces with
    the language model to get AI-generated responses.

    Attributes
    ----------
    temperature : float
        The temperature setting for the model, affecting the randomness of the output.
    azure_endpoint : str
        The Azure endpoint URL, if applicable.
    model_name : str
        The name of the model being used.
    llm : Any
        The chat model instance.
    token_usage_log : Any
        The token usage log used to store cumulitive tokens used during the lifetime of the ai class

    Methods
    -------
    start(system, user, step_name) -> List[Message]:
        Start the conversation with a system and user message.
    next(messages, prompt, step_name) -> List[Message]:
        Advance the conversation by interacting with the language model.
    backoff_inference(messages, callbacks) -> Any:
        Interact with the model using an exponential backoff strategy in case of rate limits.
    serialize_messages(messages) -> str:
        Serialize a list of messages to a JSON string.
    deserialize_messages(jsondictstr) -> List[Message]:
        Deserialize a JSON string into a list of messages.

    """

    def __init__(self, model_name="gpt-4", temperature=0.1, azure_endpoint=""):
        """
        Initialize the AI class.

        Parameters
        ----------
        model_name : str, optional
            The name of the model to use, by default "gpt-4".
        temperature : float, optional
            The temperature to use for the model, by default 0.1.
        """
        self.temperature = temperature
        self.azure_endpoint = azure_endpoint
<<<<<<< HEAD
        self.model_name = model_name

        self.llm = self._create_chat_model()
        self.tokenizer = get_tokenizer(self.model_name)
        logger.debug(f"Using model {self.model_name} with llm {self.llm}")
=======
        self.model_name = self._check_model_access_and_fallback(model_name)

        self.llm = self._create_chat_model()
        self.token_usage_log = TokenUsageLog(model_name)
>>>>>>> 2a66dd57

        logger.debug(f"Using model {self.model_name}")

    def start(self, system: str, user: str, step_name: str) -> List[Message]:
        """
        Start the conversation with a system message and a user message.

        Parameters
        ----------
        system : str
            The content of the system message.
        user : str
            The content of the user message.
        step_name : str
            The name of the step.

        Returns
        -------
        List[Message]
            The list of messages in the conversation.
        """

        messages: List[Message] = [
            SystemMessage(content=system),
            HumanMessage(content=user),
        ]
        return self.next(messages, step_name=step_name)

    def next(
        self,
        messages: List[Message],
        prompt: Optional[str] = None,
        *,
        step_name: str,
    ) -> List[Message]:
        """
        Advances the conversation by sending message history
        to LLM and updating with the response.

        Parameters
        ----------
        messages : List[Message]
            The list of messages in the conversation.
        prompt : Optional[str], optional
            The prompt to use, by default None.
        step_name : str
            The name of the step.

        Returns
        -------
        List[Message]
            The updated list of messages in the conversation.
        """
        """
        Advances the conversation by sending message history
        to LLM and updating with the response.
        """
        if prompt:
            messages.append(HumanMessage(content=prompt))

        logger.debug(f"Creating a new chat completion: {messages}")

        callbacks = [StreamingStdOutCallbackHandler()]
        response = self.backoff_inference(messages, callbacks)

        self.token_usage_log.update_log(
            messages=messages, answer=response.content, step_name=step_name
        )
        messages.append(response)
        logger.debug(f"Chat completion finished: {messages}")

        return messages

    @backoff.on_exception(
        backoff.expo, openai.error.RateLimitError, max_tries=7, max_time=45
    )
    def backoff_inference(self, messages, callbacks):
        """
        Perform inference using the language model while implementing an exponential backoff strategy.

        This function will retry the inference in case of a rate limit error from the OpenAI API.
        It uses an exponential backoff strategy, meaning the wait time between retries increases
        exponentially. The function will attempt to retry up to 7 times within a span of 45 seconds.

        Parameters
        ----------
        messages : List[Message]
            A list of chat messages which will be passed to the language model for processing.

        callbacks : List[Callable]
            A list of callback functions that are triggered after each inference. These functions
            can be used for logging, monitoring, or other auxiliary tasks.

        Returns
        -------
        Any
            The output from the language model after processing the provided messages.

        Raises
        ------
        openai.error.RateLimitError
            If the number of retries exceeds the maximum or if the rate limit persists beyond the
            allotted time, the function will ultimately raise a RateLimitError.

        Example
        -------
        >>> messages = [SystemMessage(content="Hello"), HumanMessage(content="How's the weather?")]
        >>> callbacks = [some_logging_callback]
        >>> response = backoff_inference(messages, callbacks)
        """
        return self.llm(messages, callbacks=callbacks)  # type: ignore

    @staticmethod
    def serialize_messages(messages: List[Message]) -> str:
        """
        Serialize a list of messages to a JSON string.

        Parameters
        ----------
        messages : List[Message]
            The list of messages to serialize.

        Returns
        -------
        str
            The serialized messages as a JSON string.
        """
        return json.dumps(messages_to_dict(messages))

    @staticmethod
    def deserialize_messages(jsondictstr: str) -> List[Message]:
        """
        Deserialize a JSON string to a list of messages.

        Parameters
        ----------
        jsondictstr : str
            The JSON string to deserialize.

        Returns
        -------
        List[Message]
            The deserialized list of messages.
        """
        data = json.loads(jsondictstr)
        # Modify implicit is_chunk property to ALWAYS false
        # since Langchain's Message schema is stricter
        prevalidated_data = [
            {**item, "data": {**item["data"], "is_chunk": False}} for item in data
        ]
        return list(messages_from_dict(prevalidated_data))  # type: ignore

    def _check_model_access_and_fallback(self, model_name) -> str:
        """
        Retrieve the specified model, or fallback to "gpt-3.5-turbo" if the model is not available.

        Parameters
        ----------
        model : str
            The name of the model to retrieve.

        Returns
        -------
        str
            The name of the retrieved model, or "gpt-3.5-turbo" if the specified model is not available.
        """
        try:
            openai.Model.retrieve(model_name)
        except openai.InvalidRequestError:
            print(
                f"Model {model_name} not available for provided API key. Reverting "
                "to gpt-3.5-turbo. Sign up for the GPT-4 wait list here: "
                "https://openai.com/waitlist/gpt-4-api\n"
            )
            return "gpt-3.5-turbo"

        return model_name

    def _create_chat_model(self) -> BaseChatModel:
        """
        Create a chat model with the specified model name and temperature.

        Parameters
        ----------
        model : str
            The name of the model to create.
        temperature : float
            The temperature to use for the model.

        Returns
        -------
        BaseChatModel
            The created chat model.
        """
        if self.azure_endpoint:
            return AzureChatOpenAI(
                openai_api_base=self.azure_endpoint,
                openai_api_version=os.getenv("OPENAI_API_VERSION", "2023-05-15"),
                deployment_name=self.model_name,
                openai_api_type="azure",
                streaming=True,
            )
<<<<<<< HEAD
            n_tokens += self.num_tokens(message.content)
        n_tokens += 2  # every reply is primed with <im_start>assistant
        return n_tokens

    def _check_model_access_and_fallback(self):
        """
        Retrieve the specified model, or fallback to "gpt-3.5-turbo" if the model is not available.

        Parameters
        ----------
        model : str
            The name of the model to retrieve.

        Returns
        -------
        str
            The name of the retrieved model, or "gpt-3.5-turbo" if the specified model is not available.
        """
        try:
            openai.Model.retrieve(self.model_name)
        except openai.InvalidRequestError:
            print(
                f"Model {self.model_name} not available for provided API key. Reverting "
                "to gpt-3.5-turbo. Sign up for the GPT-4 wait list here: "
                "https://openai.com/waitlist/gpt-4-api\n"
            )
            self.model_name = "gpt-3.5-turbo"

    def _create_chat_model(self) -> BaseChatModel:
        """
        Create a chat model with the specified model name and temperature.

        Parameters
        ----------
        model : str
            The name of the model to create.
        temperature : float
            The temperature to use for the model.

        Returns
        -------
        BaseChatModel
            The created chat model.
        """
        if self.azure_endpoint:
            return AzureChatOpenAI(
                openai_api_base=self.azure_endpoint,
                openai_api_version="2023-05-15",  # might need to be flexible in the future
                deployment_name=self.model_name,
                openai_api_type="azure",
                streaming=True,
            )

        self._check_model_access_and_fallback()

=======

>>>>>>> 2a66dd57
        return ChatOpenAI(
            model=self.model_name,
            temperature=self.temperature,
            streaming=True,
            client=openai.ChatCompletion,
        )
<<<<<<< HEAD


def get_tokenizer(model: str):
    """
    Get the tokenizer for the specified model.

    Parameters
    ----------
    model : str
        The name of the model to get the tokenizer for.

    Returns
    -------
    Tokenizer
        The tokenizer for the specified model.
    """
    if "gpt-4" in model or "gpt-3.5" in model:
        return tiktoken.encoding_for_model(model)

    logger.debug(
        f"No encoder implemented for model {model}."
        "Defaulting to tiktoken cl100k_base encoder."
        "Use results only as estimates."
    )
    return tiktoken.get_encoding("cl100k_base")
=======
>>>>>>> 2a66dd57


def serialize_messages(messages: List[Message]) -> str:
    """
    Serialize a list of chat messages into a JSON-formatted string.

    This function acts as a wrapper around the `AI.serialize_messages` method,
    providing a more straightforward access to message serialization.

    Parameters
    ----------
    messages : List[Message]
        A list of chat messages to be serialized. Each message should be an
        instance of the `Message` type (which includes `AIMessage`, `HumanMessage`,
        and `SystemMessage`).

    Returns
    -------
    str
        A JSON-formatted string representation of the input messages.

    Example
    -------
    >>> msgs = [SystemMessage(content="Hello"), HumanMessage(content="Hi, AI!")]
    >>> serialize_messages(msgs)
    '[{"type": "system", "content": "Hello"}, {"type": "human", "content": "Hi, AI!"}]'
    """
    return AI.serialize_messages(messages)<|MERGE_RESOLUTION|>--- conflicted
+++ resolved
@@ -102,18 +102,10 @@
         """
         self.temperature = temperature
         self.azure_endpoint = azure_endpoint
-<<<<<<< HEAD
-        self.model_name = model_name
-
-        self.llm = self._create_chat_model()
-        self.tokenizer = get_tokenizer(self.model_name)
-        logger.debug(f"Using model {self.model_name} with llm {self.llm}")
-=======
         self.model_name = self._check_model_access_and_fallback(model_name)
 
         self.llm = self._create_chat_model()
         self.token_usage_log = TokenUsageLog(model_name)
->>>>>>> 2a66dd57
 
         logger.debug(f"Using model {self.model_name}")
 
@@ -316,99 +308,13 @@
                 openai_api_type="azure",
                 streaming=True,
             )
-<<<<<<< HEAD
-            n_tokens += self.num_tokens(message.content)
-        n_tokens += 2  # every reply is primed with <im_start>assistant
-        return n_tokens
-
-    def _check_model_access_and_fallback(self):
-        """
-        Retrieve the specified model, or fallback to "gpt-3.5-turbo" if the model is not available.
-
-        Parameters
-        ----------
-        model : str
-            The name of the model to retrieve.
-
-        Returns
-        -------
-        str
-            The name of the retrieved model, or "gpt-3.5-turbo" if the specified model is not available.
-        """
-        try:
-            openai.Model.retrieve(self.model_name)
-        except openai.InvalidRequestError:
-            print(
-                f"Model {self.model_name} not available for provided API key. Reverting "
-                "to gpt-3.5-turbo. Sign up for the GPT-4 wait list here: "
-                "https://openai.com/waitlist/gpt-4-api\n"
-            )
-            self.model_name = "gpt-3.5-turbo"
-
-    def _create_chat_model(self) -> BaseChatModel:
-        """
-        Create a chat model with the specified model name and temperature.
-
-        Parameters
-        ----------
-        model : str
-            The name of the model to create.
-        temperature : float
-            The temperature to use for the model.
-
-        Returns
-        -------
-        BaseChatModel
-            The created chat model.
-        """
-        if self.azure_endpoint:
-            return AzureChatOpenAI(
-                openai_api_base=self.azure_endpoint,
-                openai_api_version="2023-05-15",  # might need to be flexible in the future
-                deployment_name=self.model_name,
-                openai_api_type="azure",
-                streaming=True,
-            )
-
-        self._check_model_access_and_fallback()
-
-=======
-
->>>>>>> 2a66dd57
+
         return ChatOpenAI(
             model=self.model_name,
             temperature=self.temperature,
             streaming=True,
             client=openai.ChatCompletion,
         )
-<<<<<<< HEAD
-
-
-def get_tokenizer(model: str):
-    """
-    Get the tokenizer for the specified model.
-
-    Parameters
-    ----------
-    model : str
-        The name of the model to get the tokenizer for.
-
-    Returns
-    -------
-    Tokenizer
-        The tokenizer for the specified model.
-    """
-    if "gpt-4" in model or "gpt-3.5" in model:
-        return tiktoken.encoding_for_model(model)
-
-    logger.debug(
-        f"No encoder implemented for model {model}."
-        "Defaulting to tiktoken cl100k_base encoder."
-        "Use results only as estimates."
-    )
-    return tiktoken.get_encoding("cl100k_base")
-=======
->>>>>>> 2a66dd57
 
 
 def serialize_messages(messages: List[Message]) -> str:
